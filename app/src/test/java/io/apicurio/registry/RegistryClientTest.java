/*
 * Copyright 2019 Red Hat
 *
 * Licensed under the Apache License, Version 2.0 (the "License");
 * you may not use this file except in compliance with the License.
 * You may obtain a copy of the License at
 *
 *      http://www.apache.org/licenses/LICENSE-2.0
 *
 * Unless required by applicable law or agreed to in writing, software
 * distributed under the License is distributed on an "AS IS" BASIS,
 * WITHOUT WARRANTIES OR CONDITIONS OF ANY KIND, either express or implied.
 * See the License for the specific language governing permissions and
 * limitations under the License.
 */

package io.apicurio.registry;

import io.apicurio.registry.client.RegistryService;
import io.apicurio.registry.rest.beans.*;
import io.apicurio.registry.types.ArtifactType;
import io.apicurio.registry.utils.ConcurrentUtil;
import io.apicurio.registry.utils.tests.RegistryServiceTest;
import io.quarkus.test.junit.QuarkusTest;
import org.junit.jupiter.api.Assertions;

import java.io.ByteArrayInputStream;
import java.nio.charset.StandardCharsets;
import java.util.Arrays;
import java.util.List;
import java.util.UUID;
import java.util.concurrent.CompletionStage;
import java.util.concurrent.ThreadLocalRandom;
import java.util.function.Supplier;

import static io.apicurio.registry.utils.tests.TestUtils.retry;

import io.apicurio.registry.rest.beans.ArtifactMetaData;
import io.apicurio.registry.rest.beans.ArtifactSearchResults;
import io.apicurio.registry.rest.beans.EditableMetaData;
import io.apicurio.registry.rest.beans.SearchOver;
import io.apicurio.registry.rest.beans.SortOrder;
import io.apicurio.registry.rest.beans.VersionSearchResults;

/**
 * @author Ales Justin
 */
@QuarkusTest
public class RegistryClientTest extends AbstractResourceTestBase {

    @RegistryServiceTest
    public void testSmoke(Supplier<RegistryService> supplier) {
        RegistryService service = supplier.get();

        service.deleteAllGlobalRules();

        Assertions.assertNotNull(service.toString());
        Assertions.assertEquals(service.hashCode(), service.hashCode());
        Assertions.assertEquals(service, service);
    }

    @RegistryServiceTest
    public void testAsyncCRUD(Supplier<RegistryService> supplier) throws Exception {
        String artifactId = generateArtifactId();
        try {
            ByteArrayInputStream stream = new ByteArrayInputStream("{\"name\":\"redhat\"}".getBytes(StandardCharsets.UTF_8));
            CompletionStage<ArtifactMetaData> csResult = supplier.get().createArtifact(ArtifactType.JSON, artifactId, null, stream);
            ConcurrentUtil.result(csResult);

            EditableMetaData emd = new EditableMetaData();
            emd.setName("myname");
            supplier.get().updateArtifactMetaData(artifactId, emd);
            retry(() -> {
                ArtifactMetaData artifactMetaData = supplier.get().getArtifactMetaData(artifactId);
                Assertions.assertNotNull(artifactMetaData);
                Assertions.assertEquals("myname", artifactMetaData.getName());
            });

            stream = new ByteArrayInputStream("{\"name\":\"ibm\"}".getBytes(StandardCharsets.UTF_8));
            csResult = supplier.get().updateArtifact(artifactId, ArtifactType.JSON, stream);
            ConcurrentUtil.result(csResult);
        } finally {
            supplier.get().deleteArtifact(artifactId);
        }
    }

    @RegistryServiceTest
    void testSearchArtifact(Supplier<RegistryService> supplier) throws Exception {
        RegistryService client = supplier.get();

        // warm-up
        client.listArtifacts();

        String artifactId = UUID.randomUUID().toString();
        String name = "n" + ThreadLocalRandom.current().nextInt(1000000);
        ByteArrayInputStream artifactData = new ByteArrayInputStream(
                ("{\"type\":\"record\",\"title\":\""+ name + "\",\"fields\":[{\"name\":\"foo\",\"type\":\"string\"}]}")
                        .getBytes(StandardCharsets.UTF_8));

        CompletionStage<ArtifactMetaData> cs = client.createArtifact(ArtifactType.JSON, artifactId, null, artifactData);
        long id = ConcurrentUtil.result(cs).getGlobalId();

        retry(() -> {
            ArtifactMetaData artifactMetaData = client.getArtifactMetaDataByGlobalId(id);
            Assertions.assertNotNull(artifactMetaData);
        });

        ArtifactSearchResults results = client.searchArtifacts(name.toUpperCase(), 0, 2, SearchOver.name, SortOrder.asc);
        Assertions.assertNotNull(results);
        Assertions.assertEquals(1, results.getCount());
        Assertions.assertEquals(1, results.getArtifacts().size());
        Assertions.assertEquals(name, results.getArtifacts().get(0).getName());
    }

    @RegistryServiceTest
    void testSearchVersion(Supplier<RegistryService> supplier) throws Exception {
        RegistryService client = supplier.get();

        // warm-up
        client.listArtifacts();

        String artifactId = UUID.randomUUID().toString();
        String name = "n" + ThreadLocalRandom.current().nextInt(1000000);
        ByteArrayInputStream artifactData = new ByteArrayInputStream(
                ("{\"type\":\"record\",\"title\":\""+ name + "\",\"fields\":[{\"name\":\"foo\",\"type\":\"string\"}]}")
                        .getBytes(StandardCharsets.UTF_8));

        CompletionStage<ArtifactMetaData> amd = client.createArtifact(ArtifactType.JSON, artifactId, null, artifactData);
        long id1 = ConcurrentUtil.result(amd).getGlobalId();

        retry(() -> {
            ArtifactMetaData artifactMetaData = client.getArtifactMetaDataByGlobalId(id1);
            Assertions.assertNotNull(artifactMetaData);
        });

        artifactData.reset(); // a must between usage!!

        CompletionStage<VersionMetaData> vmd = client.createArtifactVersion(artifactId, ArtifactType.JSON, artifactData);
        long id2 = ConcurrentUtil.result(vmd).getGlobalId();

        retry(() -> {
            ArtifactMetaData artifactMetaData = client.getArtifactMetaDataByGlobalId(id2);
            Assertions.assertNotNull(artifactMetaData);
        });

        VersionSearchResults results = client.searchVersions(artifactId, 0, 2);
        Assertions.assertNotNull(results);
        Assertions.assertEquals(2, results.getCount());
        Assertions.assertEquals(2, results.getVersions().size());
        Assertions.assertEquals(name, results.getVersions().get(0).getName());
    }

    @RegistryServiceTest
    public void testLabels(Supplier<RegistryService> supplier) throws Exception {
        String artifactId = generateArtifactId();
        try {

            ByteArrayInputStream stream = new ByteArrayInputStream("{\"name\":\"redhat\"}".getBytes(StandardCharsets.UTF_8));
            CompletionStage<ArtifactMetaData> csResult = supplier.get().createArtifact(ArtifactType.JSON, artifactId, null, stream);
            ConcurrentUtil.result(csResult);

            EditableMetaData emd = new EditableMetaData();
            emd.setName("myname");

            final List<String> artifactLabels = Arrays.asList("Open Api", "Awesome Artifact", "JSON");
            emd.setLabels(artifactLabels);
            supplier.get().updateArtifactMetaData(artifactId, emd);

            retry(() -> {
                ArtifactMetaData artifactMetaData = supplier.get().getArtifactMetaData(artifactId);
                Assertions.assertNotNull(artifactMetaData);
                Assertions.assertEquals("myname", artifactMetaData.getName());
                Assertions.assertEquals(3, artifactMetaData.getLabels().size());
                Assertions.assertTrue(artifactMetaData.getLabels().containsAll(artifactLabels));
            });

            retry((() -> {

                ArtifactSearchResults results = supplier.get()
                        .searchArtifacts("open api", 0, 2, SearchOver.labels, SortOrder.asc);
                Assertions.assertNotNull(results);
                Assertions.assertEquals(1, results.getCount());
                Assertions.assertEquals(1, results.getArtifacts().size());
                Assertions.assertTrue(results.getArtifacts().get(0).getLabels().containsAll(artifactLabels));
            }));
        } finally {
            supplier.get().deleteArtifact(artifactId);
        }
    }
<<<<<<< HEAD
=======

    @RegistryServiceTest
    void nameOrderingTest(Supplier<RegistryService> supplier) throws Exception {

        final String firstArtifactId = generateArtifactId();
        final String secondArtifactId = generateArtifactId();
        RegistryService client = supplier.get();

        try {

            // warm-up
            client.listArtifacts();

            String name = "aaaTestorder" + ThreadLocalRandom.current().nextInt(1000000);
            ByteArrayInputStream artifactData = new ByteArrayInputStream(
                    ("{\"type\":\"record\",\"title\":\"" + name + "\",\"fields\":[{\"name\":\"foo\",\"type\":\"string\"}]}")
                            .getBytes(StandardCharsets.UTF_8));

            CompletionStage<ArtifactMetaData> cs = client.createArtifact(ArtifactType.JSON, firstArtifactId, null, artifactData);
            long id = ConcurrentUtil.result(cs).getGlobalId();

            retry(() -> {
                ArtifactMetaData artifactMetaData = client.getArtifactMetaDataByGlobalId(id);
                Assertions.assertNotNull(artifactMetaData);
            });

            String secondName = "bbbTestorder" + ThreadLocalRandom.current().nextInt(1000000);
            ByteArrayInputStream secondData = new ByteArrayInputStream(
                    ("{\"type\":\"record\",\"title\":\"" + secondName + "\",\"fields\":[{\"name\":\"foo\",\"type\":\"string\"}]}")
                            .getBytes(StandardCharsets.UTF_8));

            CompletionStage<ArtifactMetaData> secondCs = client.createArtifact(ArtifactType.JSON, secondArtifactId, null, secondData);
            long secondId = ConcurrentUtil.result(secondCs).getGlobalId();

            retry(() -> {
                ArtifactMetaData artifactMetaData = client.getArtifactMetaDataByGlobalId(secondId);
                Assertions.assertNotNull(artifactMetaData);
            });

            ArtifactSearchResults ascResults = client.searchArtifacts("Testorder", 0, 2, SearchOver.name, SortOrder.asc);
            Assertions.assertNotNull(ascResults);
            Assertions.assertEquals(2, ascResults.getCount());
            Assertions.assertEquals(2, ascResults.getArtifacts().size());
            Assertions.assertEquals(name, ascResults.getArtifacts().get(0).getName());
            Assertions.assertEquals(secondName, ascResults.getArtifacts().get(1).getName());

            ArtifactSearchResults descResults = client.searchArtifacts("testOrder", 0, 2, SearchOver.name, SortOrder.desc);
            Assertions.assertNotNull(descResults);
            Assertions.assertEquals(2, descResults.getCount());
            Assertions.assertEquals(2, descResults.getArtifacts().size());
            Assertions.assertEquals(secondName, descResults.getArtifacts().get(0).getName());
            Assertions.assertEquals(name, descResults.getArtifacts().get(1).getName());

        } finally {
            client.deleteArtifact(firstArtifactId);
            client.deleteArtifact(secondArtifactId);
        }
    }
>>>>>>> 2276b2d2
}<|MERGE_RESOLUTION|>--- conflicted
+++ resolved
@@ -1,251 +1,248 @@
-/*
- * Copyright 2019 Red Hat
- *
- * Licensed under the Apache License, Version 2.0 (the "License");
- * you may not use this file except in compliance with the License.
- * You may obtain a copy of the License at
- *
- *      http://www.apache.org/licenses/LICENSE-2.0
- *
- * Unless required by applicable law or agreed to in writing, software
- * distributed under the License is distributed on an "AS IS" BASIS,
- * WITHOUT WARRANTIES OR CONDITIONS OF ANY KIND, either express or implied.
- * See the License for the specific language governing permissions and
- * limitations under the License.
- */
-
-package io.apicurio.registry;
-
-import io.apicurio.registry.client.RegistryService;
-import io.apicurio.registry.rest.beans.*;
-import io.apicurio.registry.types.ArtifactType;
-import io.apicurio.registry.utils.ConcurrentUtil;
-import io.apicurio.registry.utils.tests.RegistryServiceTest;
-import io.quarkus.test.junit.QuarkusTest;
-import org.junit.jupiter.api.Assertions;
-
-import java.io.ByteArrayInputStream;
-import java.nio.charset.StandardCharsets;
-import java.util.Arrays;
-import java.util.List;
-import java.util.UUID;
-import java.util.concurrent.CompletionStage;
-import java.util.concurrent.ThreadLocalRandom;
-import java.util.function.Supplier;
-
-import static io.apicurio.registry.utils.tests.TestUtils.retry;
-
-import io.apicurio.registry.rest.beans.ArtifactMetaData;
-import io.apicurio.registry.rest.beans.ArtifactSearchResults;
-import io.apicurio.registry.rest.beans.EditableMetaData;
-import io.apicurio.registry.rest.beans.SearchOver;
-import io.apicurio.registry.rest.beans.SortOrder;
-import io.apicurio.registry.rest.beans.VersionSearchResults;
-
-/**
- * @author Ales Justin
- */
-@QuarkusTest
-public class RegistryClientTest extends AbstractResourceTestBase {
-
-    @RegistryServiceTest
-    public void testSmoke(Supplier<RegistryService> supplier) {
-        RegistryService service = supplier.get();
-
-        service.deleteAllGlobalRules();
-
-        Assertions.assertNotNull(service.toString());
-        Assertions.assertEquals(service.hashCode(), service.hashCode());
-        Assertions.assertEquals(service, service);
-    }
-
-    @RegistryServiceTest
-    public void testAsyncCRUD(Supplier<RegistryService> supplier) throws Exception {
-        String artifactId = generateArtifactId();
-        try {
-            ByteArrayInputStream stream = new ByteArrayInputStream("{\"name\":\"redhat\"}".getBytes(StandardCharsets.UTF_8));
-            CompletionStage<ArtifactMetaData> csResult = supplier.get().createArtifact(ArtifactType.JSON, artifactId, null, stream);
-            ConcurrentUtil.result(csResult);
-
-            EditableMetaData emd = new EditableMetaData();
-            emd.setName("myname");
-            supplier.get().updateArtifactMetaData(artifactId, emd);
-            retry(() -> {
-                ArtifactMetaData artifactMetaData = supplier.get().getArtifactMetaData(artifactId);
-                Assertions.assertNotNull(artifactMetaData);
-                Assertions.assertEquals("myname", artifactMetaData.getName());
-            });
-
-            stream = new ByteArrayInputStream("{\"name\":\"ibm\"}".getBytes(StandardCharsets.UTF_8));
-            csResult = supplier.get().updateArtifact(artifactId, ArtifactType.JSON, stream);
-            ConcurrentUtil.result(csResult);
-        } finally {
-            supplier.get().deleteArtifact(artifactId);
-        }
-    }
-
-    @RegistryServiceTest
-    void testSearchArtifact(Supplier<RegistryService> supplier) throws Exception {
-        RegistryService client = supplier.get();
-
-        // warm-up
-        client.listArtifacts();
-
-        String artifactId = UUID.randomUUID().toString();
-        String name = "n" + ThreadLocalRandom.current().nextInt(1000000);
-        ByteArrayInputStream artifactData = new ByteArrayInputStream(
-                ("{\"type\":\"record\",\"title\":\""+ name + "\",\"fields\":[{\"name\":\"foo\",\"type\":\"string\"}]}")
-                        .getBytes(StandardCharsets.UTF_8));
-
-        CompletionStage<ArtifactMetaData> cs = client.createArtifact(ArtifactType.JSON, artifactId, null, artifactData);
-        long id = ConcurrentUtil.result(cs).getGlobalId();
-
-        retry(() -> {
-            ArtifactMetaData artifactMetaData = client.getArtifactMetaDataByGlobalId(id);
-            Assertions.assertNotNull(artifactMetaData);
-        });
-
-        ArtifactSearchResults results = client.searchArtifacts(name.toUpperCase(), 0, 2, SearchOver.name, SortOrder.asc);
-        Assertions.assertNotNull(results);
-        Assertions.assertEquals(1, results.getCount());
-        Assertions.assertEquals(1, results.getArtifacts().size());
-        Assertions.assertEquals(name, results.getArtifacts().get(0).getName());
-    }
-
-    @RegistryServiceTest
-    void testSearchVersion(Supplier<RegistryService> supplier) throws Exception {
-        RegistryService client = supplier.get();
-
-        // warm-up
-        client.listArtifacts();
-
-        String artifactId = UUID.randomUUID().toString();
-        String name = "n" + ThreadLocalRandom.current().nextInt(1000000);
-        ByteArrayInputStream artifactData = new ByteArrayInputStream(
-                ("{\"type\":\"record\",\"title\":\""+ name + "\",\"fields\":[{\"name\":\"foo\",\"type\":\"string\"}]}")
-                        .getBytes(StandardCharsets.UTF_8));
-
-        CompletionStage<ArtifactMetaData> amd = client.createArtifact(ArtifactType.JSON, artifactId, null, artifactData);
-        long id1 = ConcurrentUtil.result(amd).getGlobalId();
-
-        retry(() -> {
-            ArtifactMetaData artifactMetaData = client.getArtifactMetaDataByGlobalId(id1);
-            Assertions.assertNotNull(artifactMetaData);
-        });
-
-        artifactData.reset(); // a must between usage!!
-
-        CompletionStage<VersionMetaData> vmd = client.createArtifactVersion(artifactId, ArtifactType.JSON, artifactData);
-        long id2 = ConcurrentUtil.result(vmd).getGlobalId();
-
-        retry(() -> {
-            ArtifactMetaData artifactMetaData = client.getArtifactMetaDataByGlobalId(id2);
-            Assertions.assertNotNull(artifactMetaData);
-        });
-
-        VersionSearchResults results = client.searchVersions(artifactId, 0, 2);
-        Assertions.assertNotNull(results);
-        Assertions.assertEquals(2, results.getCount());
-        Assertions.assertEquals(2, results.getVersions().size());
-        Assertions.assertEquals(name, results.getVersions().get(0).getName());
-    }
-
-    @RegistryServiceTest
-    public void testLabels(Supplier<RegistryService> supplier) throws Exception {
-        String artifactId = generateArtifactId();
-        try {
-
-            ByteArrayInputStream stream = new ByteArrayInputStream("{\"name\":\"redhat\"}".getBytes(StandardCharsets.UTF_8));
-            CompletionStage<ArtifactMetaData> csResult = supplier.get().createArtifact(ArtifactType.JSON, artifactId, null, stream);
-            ConcurrentUtil.result(csResult);
-
-            EditableMetaData emd = new EditableMetaData();
-            emd.setName("myname");
-
-            final List<String> artifactLabels = Arrays.asList("Open Api", "Awesome Artifact", "JSON");
-            emd.setLabels(artifactLabels);
-            supplier.get().updateArtifactMetaData(artifactId, emd);
-
-            retry(() -> {
-                ArtifactMetaData artifactMetaData = supplier.get().getArtifactMetaData(artifactId);
-                Assertions.assertNotNull(artifactMetaData);
-                Assertions.assertEquals("myname", artifactMetaData.getName());
-                Assertions.assertEquals(3, artifactMetaData.getLabels().size());
-                Assertions.assertTrue(artifactMetaData.getLabels().containsAll(artifactLabels));
-            });
-
-            retry((() -> {
-
-                ArtifactSearchResults results = supplier.get()
-                        .searchArtifacts("open api", 0, 2, SearchOver.labels, SortOrder.asc);
-                Assertions.assertNotNull(results);
-                Assertions.assertEquals(1, results.getCount());
-                Assertions.assertEquals(1, results.getArtifacts().size());
-                Assertions.assertTrue(results.getArtifacts().get(0).getLabels().containsAll(artifactLabels));
-            }));
-        } finally {
-            supplier.get().deleteArtifact(artifactId);
-        }
-    }
-<<<<<<< HEAD
-=======
-
-    @RegistryServiceTest
-    void nameOrderingTest(Supplier<RegistryService> supplier) throws Exception {
-
-        final String firstArtifactId = generateArtifactId();
-        final String secondArtifactId = generateArtifactId();
-        RegistryService client = supplier.get();
-
-        try {
-
-            // warm-up
-            client.listArtifacts();
-
-            String name = "aaaTestorder" + ThreadLocalRandom.current().nextInt(1000000);
-            ByteArrayInputStream artifactData = new ByteArrayInputStream(
-                    ("{\"type\":\"record\",\"title\":\"" + name + "\",\"fields\":[{\"name\":\"foo\",\"type\":\"string\"}]}")
-                            .getBytes(StandardCharsets.UTF_8));
-
-            CompletionStage<ArtifactMetaData> cs = client.createArtifact(ArtifactType.JSON, firstArtifactId, null, artifactData);
-            long id = ConcurrentUtil.result(cs).getGlobalId();
-
-            retry(() -> {
-                ArtifactMetaData artifactMetaData = client.getArtifactMetaDataByGlobalId(id);
-                Assertions.assertNotNull(artifactMetaData);
-            });
-
-            String secondName = "bbbTestorder" + ThreadLocalRandom.current().nextInt(1000000);
-            ByteArrayInputStream secondData = new ByteArrayInputStream(
-                    ("{\"type\":\"record\",\"title\":\"" + secondName + "\",\"fields\":[{\"name\":\"foo\",\"type\":\"string\"}]}")
-                            .getBytes(StandardCharsets.UTF_8));
-
-            CompletionStage<ArtifactMetaData> secondCs = client.createArtifact(ArtifactType.JSON, secondArtifactId, null, secondData);
-            long secondId = ConcurrentUtil.result(secondCs).getGlobalId();
-
-            retry(() -> {
-                ArtifactMetaData artifactMetaData = client.getArtifactMetaDataByGlobalId(secondId);
-                Assertions.assertNotNull(artifactMetaData);
-            });
-
-            ArtifactSearchResults ascResults = client.searchArtifacts("Testorder", 0, 2, SearchOver.name, SortOrder.asc);
-            Assertions.assertNotNull(ascResults);
-            Assertions.assertEquals(2, ascResults.getCount());
-            Assertions.assertEquals(2, ascResults.getArtifacts().size());
-            Assertions.assertEquals(name, ascResults.getArtifacts().get(0).getName());
-            Assertions.assertEquals(secondName, ascResults.getArtifacts().get(1).getName());
-
-            ArtifactSearchResults descResults = client.searchArtifacts("testOrder", 0, 2, SearchOver.name, SortOrder.desc);
-            Assertions.assertNotNull(descResults);
-            Assertions.assertEquals(2, descResults.getCount());
-            Assertions.assertEquals(2, descResults.getArtifacts().size());
-            Assertions.assertEquals(secondName, descResults.getArtifacts().get(0).getName());
-            Assertions.assertEquals(name, descResults.getArtifacts().get(1).getName());
-
-        } finally {
-            client.deleteArtifact(firstArtifactId);
-            client.deleteArtifact(secondArtifactId);
-        }
-    }
->>>>>>> 2276b2d2
+/*
+ * Copyright 2019 Red Hat
+ *
+ * Licensed under the Apache License, Version 2.0 (the "License");
+ * you may not use this file except in compliance with the License.
+ * You may obtain a copy of the License at
+ *
+ *      http://www.apache.org/licenses/LICENSE-2.0
+ *
+ * Unless required by applicable law or agreed to in writing, software
+ * distributed under the License is distributed on an "AS IS" BASIS,
+ * WITHOUT WARRANTIES OR CONDITIONS OF ANY KIND, either express or implied.
+ * See the License for the specific language governing permissions and
+ * limitations under the License.
+ */
+
+package io.apicurio.registry;
+
+import io.apicurio.registry.client.RegistryService;
+import io.apicurio.registry.rest.beans.*;
+import io.apicurio.registry.types.ArtifactType;
+import io.apicurio.registry.utils.ConcurrentUtil;
+import io.apicurio.registry.utils.tests.RegistryServiceTest;
+import io.quarkus.test.junit.QuarkusTest;
+import org.junit.jupiter.api.Assertions;
+
+import java.io.ByteArrayInputStream;
+import java.nio.charset.StandardCharsets;
+import java.util.Arrays;
+import java.util.List;
+import java.util.UUID;
+import java.util.concurrent.CompletionStage;
+import java.util.concurrent.ThreadLocalRandom;
+import java.util.function.Supplier;
+
+import static io.apicurio.registry.utils.tests.TestUtils.retry;
+
+import io.apicurio.registry.rest.beans.ArtifactMetaData;
+import io.apicurio.registry.rest.beans.ArtifactSearchResults;
+import io.apicurio.registry.rest.beans.EditableMetaData;
+import io.apicurio.registry.rest.beans.SearchOver;
+import io.apicurio.registry.rest.beans.SortOrder;
+import io.apicurio.registry.rest.beans.VersionSearchResults;
+
+/**
+ * @author Ales Justin
+ */
+@QuarkusTest
+public class RegistryClientTest extends AbstractResourceTestBase {
+
+    @RegistryServiceTest
+    public void testSmoke(Supplier<RegistryService> supplier) {
+        RegistryService service = supplier.get();
+
+        service.deleteAllGlobalRules();
+
+        Assertions.assertNotNull(service.toString());
+        Assertions.assertEquals(service.hashCode(), service.hashCode());
+        Assertions.assertEquals(service, service);
+    }
+
+    @RegistryServiceTest
+    public void testAsyncCRUD(Supplier<RegistryService> supplier) throws Exception {
+        String artifactId = generateArtifactId();
+        try {
+            ByteArrayInputStream stream = new ByteArrayInputStream("{\"name\":\"redhat\"}".getBytes(StandardCharsets.UTF_8));
+            CompletionStage<ArtifactMetaData> csResult = supplier.get().createArtifact(ArtifactType.JSON, artifactId, null, stream);
+            ConcurrentUtil.result(csResult);
+
+            EditableMetaData emd = new EditableMetaData();
+            emd.setName("myname");
+            supplier.get().updateArtifactMetaData(artifactId, emd);
+            retry(() -> {
+                ArtifactMetaData artifactMetaData = supplier.get().getArtifactMetaData(artifactId);
+                Assertions.assertNotNull(artifactMetaData);
+                Assertions.assertEquals("myname", artifactMetaData.getName());
+            });
+
+            stream = new ByteArrayInputStream("{\"name\":\"ibm\"}".getBytes(StandardCharsets.UTF_8));
+            csResult = supplier.get().updateArtifact(artifactId, ArtifactType.JSON, stream);
+            ConcurrentUtil.result(csResult);
+        } finally {
+            supplier.get().deleteArtifact(artifactId);
+        }
+    }
+
+    @RegistryServiceTest
+    void testSearchArtifact(Supplier<RegistryService> supplier) throws Exception {
+        RegistryService client = supplier.get();
+
+        // warm-up
+        client.listArtifacts();
+
+        String artifactId = UUID.randomUUID().toString();
+        String name = "n" + ThreadLocalRandom.current().nextInt(1000000);
+        ByteArrayInputStream artifactData = new ByteArrayInputStream(
+                ("{\"type\":\"record\",\"title\":\""+ name + "\",\"fields\":[{\"name\":\"foo\",\"type\":\"string\"}]}")
+                        .getBytes(StandardCharsets.UTF_8));
+
+        CompletionStage<ArtifactMetaData> cs = client.createArtifact(ArtifactType.JSON, artifactId, null, artifactData);
+        long id = ConcurrentUtil.result(cs).getGlobalId();
+
+        retry(() -> {
+            ArtifactMetaData artifactMetaData = client.getArtifactMetaDataByGlobalId(id);
+            Assertions.assertNotNull(artifactMetaData);
+        });
+
+        ArtifactSearchResults results = client.searchArtifacts(name.toUpperCase(), 0, 2, SearchOver.name, SortOrder.asc);
+        Assertions.assertNotNull(results);
+        Assertions.assertEquals(1, results.getCount());
+        Assertions.assertEquals(1, results.getArtifacts().size());
+        Assertions.assertEquals(name, results.getArtifacts().get(0).getName());
+    }
+
+    @RegistryServiceTest
+    void testSearchVersion(Supplier<RegistryService> supplier) throws Exception {
+        RegistryService client = supplier.get();
+
+        // warm-up
+        client.listArtifacts();
+
+        String artifactId = UUID.randomUUID().toString();
+        String name = "n" + ThreadLocalRandom.current().nextInt(1000000);
+        ByteArrayInputStream artifactData = new ByteArrayInputStream(
+                ("{\"type\":\"record\",\"title\":\""+ name + "\",\"fields\":[{\"name\":\"foo\",\"type\":\"string\"}]}")
+                        .getBytes(StandardCharsets.UTF_8));
+
+        CompletionStage<ArtifactMetaData> amd = client.createArtifact(ArtifactType.JSON, artifactId, null, artifactData);
+        long id1 = ConcurrentUtil.result(amd).getGlobalId();
+
+        retry(() -> {
+            ArtifactMetaData artifactMetaData = client.getArtifactMetaDataByGlobalId(id1);
+            Assertions.assertNotNull(artifactMetaData);
+        });
+
+        artifactData.reset(); // a must between usage!!
+
+        CompletionStage<VersionMetaData> vmd = client.createArtifactVersion(artifactId, ArtifactType.JSON, artifactData);
+        long id2 = ConcurrentUtil.result(vmd).getGlobalId();
+
+        retry(() -> {
+            ArtifactMetaData artifactMetaData = client.getArtifactMetaDataByGlobalId(id2);
+            Assertions.assertNotNull(artifactMetaData);
+        });
+
+        VersionSearchResults results = client.searchVersions(artifactId, 0, 2);
+        Assertions.assertNotNull(results);
+        Assertions.assertEquals(2, results.getCount());
+        Assertions.assertEquals(2, results.getVersions().size());
+        Assertions.assertEquals(name, results.getVersions().get(0).getName());
+    }
+
+    @RegistryServiceTest
+    public void testLabels(Supplier<RegistryService> supplier) throws Exception {
+        String artifactId = generateArtifactId();
+        try {
+
+            ByteArrayInputStream stream = new ByteArrayInputStream("{\"name\":\"redhat\"}".getBytes(StandardCharsets.UTF_8));
+            CompletionStage<ArtifactMetaData> csResult = supplier.get().createArtifact(ArtifactType.JSON, artifactId, null, stream);
+            ConcurrentUtil.result(csResult);
+
+            EditableMetaData emd = new EditableMetaData();
+            emd.setName("myname");
+
+            final List<String> artifactLabels = Arrays.asList("Open Api", "Awesome Artifact", "JSON");
+            emd.setLabels(artifactLabels);
+            supplier.get().updateArtifactMetaData(artifactId, emd);
+
+            retry(() -> {
+                ArtifactMetaData artifactMetaData = supplier.get().getArtifactMetaData(artifactId);
+                Assertions.assertNotNull(artifactMetaData);
+                Assertions.assertEquals("myname", artifactMetaData.getName());
+                Assertions.assertEquals(3, artifactMetaData.getLabels().size());
+                Assertions.assertTrue(artifactMetaData.getLabels().containsAll(artifactLabels));
+            });
+
+            retry((() -> {
+
+                ArtifactSearchResults results = supplier.get()
+                        .searchArtifacts("open api", 0, 2, SearchOver.labels, SortOrder.asc);
+                Assertions.assertNotNull(results);
+                Assertions.assertEquals(1, results.getCount());
+                Assertions.assertEquals(1, results.getArtifacts().size());
+                Assertions.assertTrue(results.getArtifacts().get(0).getLabels().containsAll(artifactLabels));
+            }));
+        } finally {
+            supplier.get().deleteArtifact(artifactId);
+        }
+    }
+
+    @RegistryServiceTest
+    void nameOrderingTest(Supplier<RegistryService> supplier) throws Exception {
+
+        final String firstArtifactId = generateArtifactId();
+        final String secondArtifactId = generateArtifactId();
+        RegistryService client = supplier.get();
+
+        try {
+
+            // warm-up
+            client.listArtifacts();
+
+            String name = "aaaTestorder" + ThreadLocalRandom.current().nextInt(1000000);
+            ByteArrayInputStream artifactData = new ByteArrayInputStream(
+                    ("{\"type\":\"record\",\"title\":\"" + name + "\",\"fields\":[{\"name\":\"foo\",\"type\":\"string\"}]}")
+                            .getBytes(StandardCharsets.UTF_8));
+
+            CompletionStage<ArtifactMetaData> cs = client.createArtifact(ArtifactType.JSON, firstArtifactId, null, artifactData);
+            long id = ConcurrentUtil.result(cs).getGlobalId();
+
+            retry(() -> {
+                ArtifactMetaData artifactMetaData = client.getArtifactMetaDataByGlobalId(id);
+                Assertions.assertNotNull(artifactMetaData);
+            });
+
+            String secondName = "bbbTestorder" + ThreadLocalRandom.current().nextInt(1000000);
+            ByteArrayInputStream secondData = new ByteArrayInputStream(
+                    ("{\"type\":\"record\",\"title\":\"" + secondName + "\",\"fields\":[{\"name\":\"foo\",\"type\":\"string\"}]}")
+                            .getBytes(StandardCharsets.UTF_8));
+
+            CompletionStage<ArtifactMetaData> secondCs = client.createArtifact(ArtifactType.JSON, secondArtifactId, null, secondData);
+            long secondId = ConcurrentUtil.result(secondCs).getGlobalId();
+
+            retry(() -> {
+                ArtifactMetaData artifactMetaData = client.getArtifactMetaDataByGlobalId(secondId);
+                Assertions.assertNotNull(artifactMetaData);
+            });
+
+            ArtifactSearchResults ascResults = client.searchArtifacts("Testorder", 0, 2, SearchOver.name, SortOrder.asc);
+            Assertions.assertNotNull(ascResults);
+            Assertions.assertEquals(2, ascResults.getCount());
+            Assertions.assertEquals(2, ascResults.getArtifacts().size());
+            Assertions.assertEquals(name, ascResults.getArtifacts().get(0).getName());
+            Assertions.assertEquals(secondName, ascResults.getArtifacts().get(1).getName());
+
+            ArtifactSearchResults descResults = client.searchArtifacts("testOrder", 0, 2, SearchOver.name, SortOrder.desc);
+            Assertions.assertNotNull(descResults);
+            Assertions.assertEquals(2, descResults.getCount());
+            Assertions.assertEquals(2, descResults.getArtifacts().size());
+            Assertions.assertEquals(secondName, descResults.getArtifacts().get(0).getName());
+            Assertions.assertEquals(name, descResults.getArtifacts().get(1).getName());
+
+        } finally {
+            client.deleteArtifact(firstArtifactId);
+            client.deleteArtifact(secondArtifactId);
+        }
+    }
 }