/*
 * Copyright 2019 Red Hat
 *
 * Licensed under the Apache License, Version 2.0 (the "License");
 * you may not use this file except in compliance with the License.
 * You may obtain a copy of the License at
 *
 *      http://www.apache.org/licenses/LICENSE-2.0
 *
 * Unless required by applicable law or agreed to in writing, software
 * distributed under the License is distributed on an "AS IS" BASIS,
 * WITHOUT WARRANTIES OR CONDITIONS OF ANY KIND, either express or implied.
 * See the License for the specific language governing permissions and
 * limitations under the License.
 */

package io.apicurio.registry.rest;

import io.apicurio.registry.metrics.ResponseErrorLivenessCheck;
import io.apicurio.registry.rest.beans.Error;
import io.apicurio.registry.rules.RuleViolationException;
import io.apicurio.registry.storage.AlreadyExistsException;
import io.apicurio.registry.storage.ArtifactAlreadyExistsException;
import io.apicurio.registry.storage.ArtifactNotFoundException;
import io.apicurio.registry.storage.InvalidArtifactStateException;
import io.apicurio.registry.storage.NotFoundException;
import io.apicurio.registry.storage.RuleAlreadyExistsException;
import io.apicurio.registry.storage.RuleNotFoundException;
import io.apicurio.registry.storage.VersionNotFoundException;
import org.slf4j.Logger;
import org.slf4j.LoggerFactory;

import static java.net.HttpURLConnection.HTTP_BAD_REQUEST;
import static java.net.HttpURLConnection.HTTP_CONFLICT;
import static java.net.HttpURLConnection.HTTP_INTERNAL_ERROR;
import static java.net.HttpURLConnection.HTTP_NOT_FOUND;

import java.util.Collections;
import java.util.HashMap;
import java.util.Map;
import java.util.Set;
import javax.enterprise.context.ApplicationScoped;
import javax.inject.Inject;
import javax.ws.rs.BadRequestException;
import javax.ws.rs.WebApplicationException;
import javax.ws.rs.core.MediaType;
import javax.ws.rs.core.Response;
import javax.ws.rs.ext.ExceptionMapper;
import javax.ws.rs.ext.Provider;

/**
 * @author eric.wittmann@gmail.com
 * @author Ales Justin
 * @author Jakub Senko <jsenko@redhat.com>
 */
@ApplicationScoped
@Provider
public class RegistryExceptionMapper implements ExceptionMapper<Throwable> {

    private static final Logger log = LoggerFactory.getLogger(RegistryExceptionMapper.class);

    private static final Map<Class<? extends Exception>, Integer> CODE_MAP;

    @Inject
    ResponseErrorLivenessCheck liveness;

    static {
        Map<Class<? extends Exception>, Integer> map = new HashMap<>();
        map.put(AlreadyExistsException.class, HTTP_CONFLICT);
        map.put(ArtifactAlreadyExistsException.class, HTTP_CONFLICT);
        map.put(ArtifactNotFoundException.class, HTTP_NOT_FOUND);
        map.put(BadRequestException.class, HTTP_BAD_REQUEST);
        map.put(InvalidArtifactStateException.class, HTTP_BAD_REQUEST);
        map.put(NotFoundException.class, HTTP_NOT_FOUND);
        map.put(RuleAlreadyExistsException.class, HTTP_CONFLICT);
        map.put(RuleNotFoundException.class, HTTP_NOT_FOUND);
        map.put(RuleViolationException.class, HTTP_BAD_REQUEST);
        map.put(VersionNotFoundException.class, HTTP_NOT_FOUND);
        CODE_MAP = Collections.unmodifiableMap(map);
    }

    public static Set<Class<? extends Exception>> getIgnored() {
        return CODE_MAP.keySet();
    }

    /**
     * @see javax.ws.rs.ext.ExceptionMapper#toResponse(java.lang.Throwable)
     */
    @Override
    public Response toResponse(Throwable t) {
        Response.ResponseBuilder builder;
        int code;
        if (t instanceof WebApplicationException) {
            WebApplicationException wae = (WebApplicationException) t;
            Response response = wae.getResponse();
            builder = Response.fromResponse(response);
            code = response.getStatus();
        } else {
            code = CODE_MAP.getOrDefault(t.getClass(), HTTP_INTERNAL_ERROR);
            builder = Response.status(code);
        }

        if (code == HTTP_INTERNAL_ERROR) {
<<<<<<< HEAD
            liveness.suspectWithException(t);
	    log.error(t.getMessage(), t);
=======
            liveness.suspect();
            log.error(t.getMessage(), t);
>>>>>>> f5bf15e4
        }

        Error error = toError(t, code);
        return builder.type(MediaType.APPLICATION_JSON)
                      .entity(error)
                      .build();
    }

    private static Error toError(Throwable t, int code) {
        Error error = new Error();
        error.setErrorCode(code);
        error.setMessage(t.getLocalizedMessage());
        // TODO also return a full stack trace as "detail"?
        return error;
    }
}<|MERGE_RESOLUTION|>--- conflicted
+++ resolved
@@ -101,13 +101,8 @@
         }
 
         if (code == HTTP_INTERNAL_ERROR) {
-<<<<<<< HEAD
-            liveness.suspectWithException(t);
-	    log.error(t.getMessage(), t);
-=======
-            liveness.suspect();
+            liveness.suspectWithException();
             log.error(t.getMessage(), t);
->>>>>>> f5bf15e4
         }
 
         Error error = toError(t, code);
