/*
 * Copyright 2020 Red Hat
 *
 * Licensed under the Apache License, Version 2.0 (the "License");
 * you may not use this file except in compliance with the License.
 * You may obtain a copy of the License at
 *
 *      http://www.apache.org/licenses/LICENSE-2.0
 *
 * Unless required by applicable law or agreed to in writing, software
 * distributed under the License is distributed on an "AS IS" BASIS,
 * WITHOUT WARRANTIES OR CONDITIONS OF ANY KIND, either express or implied.
 * See the License for the specific language governing permissions and
 * limitations under the License.
 */

package io.apicurio.tests.smokeTests.apicurio;

import static io.apicurio.tests.Constants.SMOKE;
import static org.hamcrest.CoreMatchers.hasItems;
import static org.hamcrest.MatcherAssert.assertThat;
import static org.hamcrest.Matchers.is;
import static org.junit.jupiter.api.Assertions.assertEquals;
import static org.junit.jupiter.api.Assertions.assertNotNull;

import java.io.ByteArrayInputStream;
import java.nio.charset.StandardCharsets;
import java.util.List;

import org.junit.jupiter.api.AfterEach;
import org.junit.jupiter.api.Tag;
import org.slf4j.Logger;
import org.slf4j.LoggerFactory;

import io.apicurio.registry.client.RegistryRestClient;
import io.apicurio.registry.rest.beans.ArtifactMetaData;
import io.apicurio.registry.rest.beans.Rule;
import io.apicurio.registry.types.ArtifactType;
import io.apicurio.registry.types.RuleType;
import io.apicurio.registry.utils.IoUtil;
import io.apicurio.registry.utils.tests.RegistryRestClientTest;
import io.apicurio.registry.utils.tests.TestUtils;
import io.apicurio.tests.BaseIT;
import io.apicurio.tests.utils.subUtils.ArtifactUtils;

@Tag(SMOKE)
class RulesResourceIT extends BaseIT {

    private static final Logger LOGGER = LoggerFactory.getLogger(RulesResourceIT.class);

    @RegistryRestClientTest
    void createAndDeleteGlobalRules(RegistryRestClient client) throws Exception {
        // Create a global rule
        Rule rule = new Rule();
        rule.setType(RuleType.VALIDITY);
        rule.setConfig("SYNTAX_ONLY");

        TestUtils.retry(() -> client.createGlobalRule(rule));

        // Check the rule was created.
        TestUtils.retry(() -> {
            Rule ruleConfig = client.getGlobalRuleConfig(RuleType.VALIDITY);
            assertNotNull(ruleConfig);
            assertEquals("SYNTAX_ONLY", ruleConfig.getConfig());
        });

        // Delete all rules
        client.deleteAllGlobalRules();

        // No rules listed now
        TestUtils.retry(() -> {
            List<RuleType> rules = client.listGlobalRules();
            assertEquals(0, rules.size());
        });

        // Should be null/error (never configured the COMPATIBILITY rule)
        TestUtils.assertWebError(404, () -> client.getGlobalRuleConfig(RuleType.COMPATIBILITY));

        // Should be null/error (deleted the VALIDITY rule)
        TestUtils.assertWebError(404, () -> client.getGlobalRuleConfig(RuleType.VALIDITY));
    }

    @RegistryRestClientTest
    @Tag(ACCEPTANCE)
    void createAndValidateGlobalRules(RegistryRestClient client) throws Exception {
        Rule rule = new Rule();
        rule.setType(RuleType.VALIDITY);
        rule.setConfig("SYNTAX_ONLY");

        TestUtils.retry(() -> client.createGlobalRule(rule));
        LOGGER.info("Created rule: {} - {}", rule.getType(), rule.getConfig());

        TestUtils.assertWebError(409, () -> client.createGlobalRule(rule), true);

        String invalidArtifactDefinition = "<type>record</type>\n<name>test</name>";
        String artifactId = TestUtils.generateArtifactId();

        LOGGER.info("Invalid artifact sent {}", invalidArtifactDefinition);
        TestUtils.assertWebError(400, () -> ArtifactUtils.createArtifact(client, ArtifactType.AVRO, artifactId, IoUtil.toStream(invalidArtifactDefinition)));
        TestUtils.assertWebError(404, () -> ArtifactUtils.updateArtifact(client, ArtifactType.AVRO, artifactId, IoUtil.toStream(invalidArtifactDefinition)));

        ByteArrayInputStream artifactData = new ByteArrayInputStream("{\"type\":\"record\",\"name\":\"myrecord1\",\"fields\":[{\"name\":\"foo\",\"type\":\"long\"}]}".getBytes(StandardCharsets.UTF_8));

        ArtifactMetaData metaData = ArtifactUtils.createArtifact(client, ArtifactType.AVRO, artifactId, artifactData);
        LOGGER.info("Created artifact {} with metadata {}", artifactId, metaData.toString());

        artifactData = new ByteArrayInputStream("{\"type\":\"record\",\"name\":\"myrecord2\",\"fields\":[{\"name\":\"bar\",\"type\":\"long\"}]}".getBytes(StandardCharsets.UTF_8));
        metaData = ArtifactUtils.updateArtifact(client, ArtifactType.AVRO, artifactId, artifactData);
        LOGGER.info("Artifact with Id:{} was updated:{}", artifactId, metaData.toString());

        TestUtils.retry(() -> {
            List<Long> artifactVersions = client.listArtifactVersions(artifactId);
            LOGGER.info("Available versions of artifact with ID {} are: {}", artifactId, artifactVersions.toString());
            assertThat(artifactVersions, hasItems(1L, 2L));
        });
    }

    @RegistryRestClientTest
    @Tag(ACCEPTANCE)
    void createAndValidateArtifactRule(RegistryRestClient client) throws Exception {
        String artifactId1 = TestUtils.generateArtifactId();
        String artifactDefinition = "{\"type\":\"record\",\"name\":\"myrecord1\",\"fields\":[{\"name\":\"foo\",\"type\":\"string\"}]}";

        ByteArrayInputStream artifactData = new ByteArrayInputStream(artifactDefinition.getBytes(StandardCharsets.UTF_8));
        ArtifactMetaData metaData = ArtifactUtils.createArtifact(client, ArtifactType.AVRO, artifactId1, artifactData);
        LOGGER.info("Created artifact {} with metadata {}", artifactId1, metaData);
        ArtifactMetaData amd1 = metaData;
        TestUtils.retry(() -> client.getArtifactMetaDataByGlobalId(amd1.getGlobalId()));

        String artifactId2 = TestUtils.generateArtifactId();
        artifactDefinition = "{\"type\":\"record\",\"name\":\"myrecord1\",\"fields\":[{\"name\":\"foo\",\"type\":\"string\"}]}";
        artifactData = new ByteArrayInputStream(artifactDefinition.getBytes(StandardCharsets.UTF_8));

        metaData = ArtifactUtils.createArtifact(client, ArtifactType.AVRO, artifactId2, artifactData);
        LOGGER.info("Created artifact {} with metadata {}", artifactId2, metaData);
        ArtifactMetaData amd2 = metaData;
        TestUtils.retry(() -> client.getArtifactMetaDataByGlobalId(amd2.getGlobalId()));

        Rule rule = new Rule();
        rule.setType(RuleType.VALIDITY);
        rule.setConfig("SYNTAX_ONLY");

        client.createArtifactRule(artifactId1, rule);
        LOGGER.info("Created rule: {} - {} for artifact {}", rule.getType(), rule.getConfig(), artifactId1);

        TestUtils.assertWebError(409, () -> client.createArtifactRule(artifactId1, rule), true);

        String invalidArtifactDefinition = "<type>record</type>\n<name>test</name>";
        artifactData = new ByteArrayInputStream(invalidArtifactDefinition.getBytes(StandardCharsets.UTF_8));

        ByteArrayInputStream iad = artifactData;
        TestUtils.assertWebError(400, () -> ArtifactUtils.updateArtifact(client, ArtifactType.AVRO, artifactId1, iad));

        String updatedArtifactData = "{\"type\":\"record\",\"name\":\"myrecord1\",\"fields\":[{\"name\":\"bar\",\"type\":\"long\"}]}";

        artifactData = new ByteArrayInputStream(updatedArtifactData.getBytes(StandardCharsets.UTF_8));
        metaData = ArtifactUtils.updateArtifact(client, ArtifactType.AVRO, artifactId2, artifactData);
        LOGGER.info("Artifact with ID {} was updated: {}", artifactId2, metaData.toString());

        artifactData = new ByteArrayInputStream(updatedArtifactData.getBytes(StandardCharsets.UTF_8));
        metaData = ArtifactUtils.updateArtifact(client, ArtifactType.AVRO, artifactId1, artifactData);
        LOGGER.info("Artifact with ID {} was updated: {}", artifactId1, metaData.toString());

        TestUtils.retry(() -> {
            List<Long> artifactVersions = client.listArtifactVersions(artifactId1);
            LOGGER.info("Available versions of artifact with ID {} are: {}", artifactId1, artifactVersions.toString());
            assertThat(artifactVersions, hasItems(1L, 2L));

            artifactVersions = client.listArtifactVersions(artifactId2);
            LOGGER.info("Available versions of artifact with ID {} are: {}", artifactId2, artifactVersions.toString());
            assertThat(artifactVersions, hasItems(1L, 2L));
        });
    }

    @RegistryRestClientTest
    void testRulesDeletedWithArtifact(RegistryRestClient client) throws Exception {
        String artifactId1 = TestUtils.generateArtifactId();
        String artifactDefinition = "{\"type\":\"record\",\"name\":\"myrecord1\",\"fields\":[{\"name\":\"foo\",\"type\":\"string\"}]}";

        ByteArrayInputStream artifactData = new ByteArrayInputStream(artifactDefinition.getBytes(StandardCharsets.UTF_8));
        ArtifactMetaData metaData = ArtifactUtils.createArtifact(client, ArtifactType.AVRO, artifactId1, artifactData);
        LOGGER.info("Created artifact {} with metadata {}", artifactId1, metaData);
        ArtifactMetaData amd1 = metaData;
        TestUtils.retry(() -> client.getArtifactMetaDataByGlobalId(amd1.getGlobalId()));

        Rule rule = new Rule();
        rule.setType(RuleType.VALIDITY);
        rule.setConfig("SYNTAX_ONLY");

        client.createArtifactRule(artifactId1, rule);
        LOGGER.info("Created rule: {} - {} for artifact {}", rule.getType(), rule.getConfig(), artifactId1);

        client.deleteArtifact(artifactId1);
        TestUtils.assertWebError(404, () -> client.getArtifactMetaData(artifactId1), true);

        assertThat(0, is(client.listArtifacts().size()));

        TestUtils.assertWebError(404, () -> client.listArtifactRules(artifactId1));
        TestUtils.assertWebError(404, () -> client.getArtifactRuleConfig(artifactId1, RuleType.VALIDITY));
    }

    @AfterEach
<<<<<<< HEAD
    void clearRules(RegistryService service) throws Exception {
        LOGGER.info("Removing all global rules");
        service.deleteAllGlobalRules();
=======
    void clearRules(RegistryRestClient client) throws Exception {
        client.deleteAllGlobalRules();
>>>>>>> 175d3f7d
        TestUtils.retry(() -> {
            List<RuleType> rules = client.listGlobalRules();
            assertEquals(0, rules.size(), "All global rules not deleted");
        });
    }
}<|MERGE_RESOLUTION|>--- conflicted
+++ resolved
@@ -200,14 +200,9 @@
     }
 
     @AfterEach
-<<<<<<< HEAD
-    void clearRules(RegistryService service) throws Exception {
+    void clearRules(RegistryRestClient client) throws Exception {
         LOGGER.info("Removing all global rules");
-        service.deleteAllGlobalRules();
-=======
-    void clearRules(RegistryRestClient client) throws Exception {
         client.deleteAllGlobalRules();
->>>>>>> 175d3f7d
         TestUtils.retry(() -> {
             List<RuleType> rules = client.listGlobalRules();
             assertEquals(0, rules.size(), "All global rules not deleted");
